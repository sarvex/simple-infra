---

- name: Discover kernel
  command: uname -r
  register: kernel

- name: Discover kernel flavor
  shell: uname -r | awk -F- '{print $NF}'
  register: kernel_flavor

- name: Install packages
  apt:
    name:
      - build-essential
      - clang
      - cmake
      - fish
      - gcc-mingw-w64-x86-64 # Allows running `x check --target x86_64-pc-windows-gnu`
      - jq
      - libssl-dev
      - llvm
      - ninja-build
      - pkg-config
      - python-is-python3
      - python3
      - python3-cryptography
      - python3-jwt
      - python3-pip
      - quota
      - ripgrep
      - valgrind
      - "linux-tools-{{ kernel.stdout }}"
      - "linux-tools-{{ kernel_flavor.stdout }}"
      - libatk1.0-0 # Allows running `x test rustdoc-gui`
      - libatk-bridge2.0-0
      - libcups2
      - libxkbcommon0
      - libxcomposite1
      - libxdamage1
      - libxfixes3
      - libxrandr2
      - libgbm1
      - libpango-1.0-0
      - libcairo2
      - libasound2
      - libatspi2.0-0
<<<<<<< HEAD
      - emacs
=======
      - libelf-dev  # Allows building tools that link against libelf
>>>>>>> c9553266

    state: present

- name: Install tools for x86
  apt:
    name:
      - gcc-multilib # for 32 bit cross compiles of libstd and tests
    state: present
  when: ansible_architecture == "x86_64"

- name: Install kernel modules on cloud machines
  apt:
    name:
      - "linux-modules-extra-{{ kernel_flavor.stdout }}"
      - "linux-modules-extra-{{ kernel.stdout }}"
    state: present
  when: kernel_flavor.stdout != "generic"

- name: Install kernel modules on local Ubuntu VMs
  apt:
    name:
      - linux-image-extra-virtual
  when: kernel_flavor.stdout == "generic"

- name: Install rustup in userspace for root
  shell: |
    set -eu
    RUSTUP_VERSION=1.24.3
    RUSTUP_SHA="a3cb081f88a6789d104518b30d4aa410009cd08c3822a1226991d6cf0442a0f8"
    curl --proto '=https' --tlsv1.2 -sSf -O \
      https://raw.githubusercontent.com/rust-lang/rustup/${RUSTUP_VERSION}/rustup-init.sh
    echo "${RUSTUP_SHA}  rustup-init.sh" | sha256sum --check --
    sh rustup-init.sh --default-toolchain nightly -y --component rust-src

- name: Check if Node is installed
  command: node --version
  register: node_version
  changed_when: false
  failed_when: node_version.rc != 0 and node_version.rc != 2

- name: Set up NodeSource repository
  shell: |
    curl -fsSL https://deb.nodesource.com/setup_18.x | bash -
  when: node_version.rc == 2

- name: Install Node
  apt:
    name: nodejs
    state: present
    update_cache: yes

- name: Install mosh
  apt:
    name:
      - mosh
    state: present

- name: Upload firewall rules for mosh
  template:
    src: firewall.sh
    dest: /etc/firewall/mosh.sh
    mode: 0750
  notify:
    - restart-firewall<|MERGE_RESOLUTION|>--- conflicted
+++ resolved
@@ -44,12 +44,8 @@
       - libcairo2
       - libasound2
       - libatspi2.0-0
-<<<<<<< HEAD
+      - libelf-dev  # Allows building tools that link against libelf
       - emacs
-=======
-      - libelf-dev  # Allows building tools that link against libelf
->>>>>>> c9553266
-
     state: present
 
 - name: Install tools for x86
