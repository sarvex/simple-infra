--- conflicted
+++ resolved
@@ -37,7 +37,6 @@
     eprint(f"image pushed at {image_pushed_at} retaged as '{TARGET_TAG}'\n")
     if can_redeploy(repository_name):
         redeployed = force_redeploy()
-<<<<<<< HEAD
         print("{}".format("successfully rollback and re-deploy" if redeployed else "Successfully rolled back the image, but redeploying the service with the same name failed"))
     else:
         eprint(f"Successfully rolled back the image, but no service with the same name to redeploy found")
@@ -52,15 +51,7 @@
         print("")
     else:
         print(f"Invalid value, please check the list of possible values...\n")
-=======
-        if redeployed:
-            eprint(f"successfully rollback and re-deploy")
 
-def let_user_pick_image(images):
-    print("Please choose an image to rollback:")
-    for idx, image in enumerate(images):
-        print("{}) {}".format(idx+1,image["imageTag"]))
->>>>>>> 5cabc3e3
     i = input("Enter image number(or 0 to exit): ")
     try:
         idx = int(i)
