--- conflicted
+++ resolved
@@ -4,20 +4,6 @@
 
 # bors-name = "repository-name-inside-rust-lang"
 repositories = {
-<<<<<<< HEAD
-  cargo     = "cargo"
-  chalk     = "chalk"
-  clippy    = "rust-clippy"
-  crater    = "crater"
-  crates-io = "crates.io"
-  hashbrown = "hashbrown"
-  libc      = "libc"
-  miri      = "miri"
-  rls       = "rls"
-  rust      = "rust"
-  semverver = "rust-semverver"
-  stdarch   = "stdarch"
-=======
   cargo       = "cargo"
   chalk       = "chalk"
   clippy      = "rust-clippy"
@@ -28,7 +14,7 @@
   miri        = "miri"
   rls         = "rls"
   rust        = "rust"
+  semverver   = "rust-semverver"
   stdarch     = "stdarch"
   vscode-rust = "vscode-rust"
->>>>>>> 255407e6
 }